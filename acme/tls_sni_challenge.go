package acme

import (
	"crypto/rsa"
	"crypto/sha256"
	"crypto/tls"
	"encoding/hex"
	"fmt"
	"net/http"
)

type tlsSNIChallenge struct {
	jws      *jws
	validate func(j *jws, uri string, chlng challenge) error
	optPort  string
}

func (t *tlsSNIChallenge) Solve(chlng challenge, domain string) error {
	// FIXME: https://github.com/ietf-wg-acme/acme/pull/22
	// Currently we implement this challenge to track boulder, not the current spec!

	logf("[INFO][%s] acme: Trying to solve TLS-SNI-01", domain)

	// Generate the Key Authorization for the challenge
	keyAuth, err := getKeyAuthorization(chlng.Token, &t.jws.privKey.PublicKey)
	if err != nil {
		return err
	}

	cert, err := t.generateCertificate(keyAuth)
	if err != nil {
		return err
	}

	// Allow for CLI port override
	port := ":443"
	if t.optPort != "" {
		port = ":" + t.optPort
	}

	tlsConf := new(tls.Config)
	tlsConf.Certificates = []tls.Certificate{cert}

	listener, err := tls.Listen("tcp", port, tlsConf)
	if err != nil {
		return fmt.Errorf("Could not start HTTPS server for challenge -> %v", err)
	}
	defer listener.Close()

<<<<<<< HEAD
	// After the path is sent, the ACME server will access our server.
	// Repeatedly check the server for an updated status on our request.
	var challengeResponse challenge
Loop:
	for {
		if resp.StatusCode >= http.StatusBadRequest {
			return handleHTTPError(resp)
		}

		err = json.NewDecoder(resp.Body).Decode(&challengeResponse)
		resp.Body.Close()
		if err != nil {
			return err
		}

		switch challengeResponse.Status {
		case "valid":
			logf("[INFO][%s] The server validated our request", domain)
			break Loop
		case "pending":
			break
		case "invalid":
			return handleChallengeError(challengeResponse)
		default:
			return errors.New("The server returned an unexpected state.")
		}

		time.Sleep(1 * time.Second)
		resp, err = http.Get(chlng.URI)
	}
=======
	go http.Serve(listener, nil)
>>>>>>> e32b9abf

	return t.validate(t.jws, chlng.URI, challenge{Resource: "challenge", Type: chlng.Type, Token: chlng.Token, KeyAuthorization: keyAuth})
}

func (t *tlsSNIChallenge) generateCertificate(keyAuth string) (tls.Certificate, error) {

	zBytes := sha256.Sum256([]byte(keyAuth))
	z := hex.EncodeToString(zBytes[:sha256.Size])

	// generate a new RSA key for the certificates
	tempPrivKey, err := generatePrivateKey(rsakey, 2048)
	if err != nil {
		return tls.Certificate{}, err
	}
	rsaPrivKey := tempPrivKey.(*rsa.PrivateKey)
	rsaPrivPEM := pemEncode(rsaPrivKey)

	domain := fmt.Sprintf("%s.%s.acme.invalid", z[:32], z[32:])
	tempCertPEM, err := generatePemCert(rsaPrivKey, domain)
	if err != nil {
		return tls.Certificate{}, err
	}

	certificate, err := tls.X509KeyPair(tempCertPEM, rsaPrivPEM)
	if err != nil {
		return tls.Certificate{}, err
	}

	return certificate, nil
<<<<<<< HEAD
}

func (t *tlsSNIChallenge) startSNITLSServer(cert tls.Certificate) {

	// Allow for CLI port override
	port := ":443"
	if t.optPort != "" {
		port = ":" + t.optPort
	}

	tlsConf := new(tls.Config)
	tlsConf.Certificates = []tls.Certificate{cert}

	tlsListener, err := tls.Listen("tcp", port, tlsConf)
	if err != nil {
		t.end <- err
	}
	// Signal successfull start
	t.start <- tlsListener

	http.Serve(tlsListener, nil)

	t.end <- nil
=======
>>>>>>> e32b9abf
}<|MERGE_RESOLUTION|>--- conflicted
+++ resolved
@@ -47,40 +47,7 @@
 	}
 	defer listener.Close()
 
-<<<<<<< HEAD
-	// After the path is sent, the ACME server will access our server.
-	// Repeatedly check the server for an updated status on our request.
-	var challengeResponse challenge
-Loop:
-	for {
-		if resp.StatusCode >= http.StatusBadRequest {
-			return handleHTTPError(resp)
-		}
-
-		err = json.NewDecoder(resp.Body).Decode(&challengeResponse)
-		resp.Body.Close()
-		if err != nil {
-			return err
-		}
-
-		switch challengeResponse.Status {
-		case "valid":
-			logf("[INFO][%s] The server validated our request", domain)
-			break Loop
-		case "pending":
-			break
-		case "invalid":
-			return handleChallengeError(challengeResponse)
-		default:
-			return errors.New("The server returned an unexpected state.")
-		}
-
-		time.Sleep(1 * time.Second)
-		resp, err = http.Get(chlng.URI)
-	}
-=======
 	go http.Serve(listener, nil)
->>>>>>> e32b9abf
 
 	return t.validate(t.jws, chlng.URI, challenge{Resource: "challenge", Type: chlng.Type, Token: chlng.Token, KeyAuthorization: keyAuth})
 }
@@ -110,30 +77,4 @@
 	}
 
 	return certificate, nil
-<<<<<<< HEAD
-}
-
-func (t *tlsSNIChallenge) startSNITLSServer(cert tls.Certificate) {
-
-	// Allow for CLI port override
-	port := ":443"
-	if t.optPort != "" {
-		port = ":" + t.optPort
-	}
-
-	tlsConf := new(tls.Config)
-	tlsConf.Certificates = []tls.Certificate{cert}
-
-	tlsListener, err := tls.Listen("tcp", port, tlsConf)
-	if err != nil {
-		t.end <- err
-	}
-	// Signal successfull start
-	t.start <- tlsListener
-
-	http.Serve(tlsListener, nil)
-
-	t.end <- nil
-=======
->>>>>>> e32b9abf
 }